use serde::Deserialize;
use stats::{counters, entity::sea_orm_active_enums::ChartType, lines, Chart};
use stats_proto::blockscout::stats::v1::LineCharts;
use std::{collections::HashSet, hash::Hash, sync::Arc};

#[derive(Debug, Clone, Deserialize)]
pub struct CounterInfo {
    pub id: String,
    pub title: String,
    pub units: Option<String>,
}

#[derive(Debug, Clone, Deserialize)]
pub struct Config {
    pub counters: Vec<CounterInfo>,
    pub lines: LineCharts,
}

pub type ArcChart = Arc<dyn Chart + Send + Sync + 'static>;

pub struct Charts {
    pub config: Config,
    pub charts: Vec<ArcChart>,
    pub counters_filter: HashSet<String>,
    pub lines_filter: HashSet<String>,
}

fn new_hashset_check_duplicates<T: Hash + Eq, I: IntoIterator<Item = T>>(
    iter: I,
) -> Result<HashSet<T>, T> {
    let mut result = HashSet::default();
    for item in iter.into_iter() {
        let prev_value = result.replace(item);
        if let Some(prev_value) = prev_value {
            return Err(prev_value);
        }
    }
    Ok(result)
}

impl Charts {
    pub fn new(config: Config) -> Result<Self, anyhow::Error> {
        let counters_filter = config.counters.iter().map(|counter| counter.id.clone());
        let counters_filter = new_hashset_check_duplicates(counters_filter)
            .map_err(|id| anyhow::anyhow!("encountered same id twice: {}", id))?;

        let lines_filter = config
            .lines
            .sections
            .iter()
            .flat_map(|section| section.charts.iter().map(|chart| chart.id.clone()));
        let lines_filter = new_hashset_check_duplicates(lines_filter)
            .map_err(|id| anyhow::anyhow!("encountered same id twice: {}", id))?;

        let mut counters_unknown = counters_filter.clone();
        let mut lines_unknown = lines_filter.clone();
        let charts = Self::all_charts()
            .into_iter()
            .filter(|chart| match chart.chart_type() {
                ChartType::Counter => counters_unknown.remove(chart.name()),
                ChartType::Line => lines_unknown.remove(chart.name()),
            })
            .collect();

        if !counters_unknown.is_empty() || !lines_unknown.is_empty() {
            return Err(anyhow::anyhow!(
                "found unknown chart ids: {:?}",
                counters_unknown.union(&lines_unknown)
            ));
        }

        Ok(Self {
            config,
            charts,
            counters_filter,
            lines_filter,
        })
    }

    fn all_charts() -> Vec<ArcChart> {
        vec![
            // finished counters
            Arc::new(counters::TotalBlocks::default()),
            Arc::new(counters::AverageBlockTime::default()),
            // finished lines
            Arc::new(lines::NewBlocks::default()),
            // mock counters
<<<<<<< HEAD
            Arc::new(counters::MockCounterInt::new(
=======
            Arc::new(counters::MockCounter::new(
                "averageBlockTime".into(),
                "34.25".into(),
            )),
            Arc::new(counters::MockCounter::new(
>>>>>>> e753fcd6
                "completedTransactions".into(),
                "956276037263".into(),
            )),
            Arc::new(counters::MockCounter::new(
                "totalAccounts".into(),
                "765543".into(),
            )),
            Arc::new(counters::MockCounter::new(
                "totalNativeCoinHolders".into(),
                "409559".into(),
            )),
            Arc::new(counters::MockCounter::new(
                "totalNativeCoinTransfers".into(),
                "32528".into(),
            )),
            Arc::new(counters::MockCounter::new(
                "totalTokens".into(),
                "1234".into(),
            )),
            Arc::new(counters::MockCounter::new(
                "totalTransactions".into(),
                "84273733".into(),
            )),
            // mock lines
            Arc::new(lines::MockLine::new("accountsGrowth".into(), 100..500)),
            Arc::new(lines::MockLine::new("activeAccounts".into(), 200..200_000)),
            Arc::new(lines::MockLine::new(
                "averageBlockSize".into(),
                90_000..100_000,
            )),
            Arc::new(lines::MockLine::new(
                "averageGasLimit".into(),
                8_000_000..30_000_000,
            )),
            Arc::new(lines::MockLine::new("averageGasPrice".into(), 5.0..200.0)),
            Arc::new(lines::MockLine::new("averageTxnFee".into(), 0.0001..0.01)),
            Arc::new(lines::MockLine::new(
                "gasUsedGrowth".into(),
                1_000_000..100_000_000,
            )),
            Arc::new(lines::MockLine::new(
                "nativeCoinHoldersGrowth".into(),
                1000..5000,
            )),
            Arc::new(lines::MockLine::new(
                "nativeCoinSupply".into(),
                1_000_000..100_000_000,
            )),
            Arc::new(lines::MockLine::new(
                "newNativeCoinTransfers".into(),
                100..10_000,
            )),
            Arc::new(lines::MockLine::new("newTxns".into(), 200..20_000)),
            Arc::new(lines::MockLine::new("txnsFee".into(), 0.0001..0.01)),
            Arc::new(lines::MockLine::new("txnsGrowth".into(), 1000..10_000_000)),
        ]
    }
}<|MERGE_RESOLUTION|>--- conflicted
+++ resolved
@@ -85,15 +85,7 @@
             // finished lines
             Arc::new(lines::NewBlocks::default()),
             // mock counters
-<<<<<<< HEAD
-            Arc::new(counters::MockCounterInt::new(
-=======
             Arc::new(counters::MockCounter::new(
-                "averageBlockTime".into(),
-                "34.25".into(),
-            )),
-            Arc::new(counters::MockCounter::new(
->>>>>>> e753fcd6
                 "completedTransactions".into(),
                 "956276037263".into(),
             )),
