--- conflicted
+++ resolved
@@ -28,11 +28,7 @@
 scoutcloud-migration = { path = "../scoutcloud-migration" }
 actix-web = "4.2"
 async-trait = "0.1"
-<<<<<<< HEAD
 blockscout-service-launcher = { git = "https://github.com/blockscout/blockscout-rs", branch = "ll/libs-env-collector", features = [ "database-0_12", "env-collector"] }
-=======
-blockscout-service-launcher = { version = "0.10.2", features = [ "database-0_12" ] }
->>>>>>> 7b9c6f56
 config = "0.13"
 tonic = "0.8"
 chrono = "0.4.35"
@@ -54,11 +50,7 @@
 
 
 [dev-dependencies]
-<<<<<<< HEAD
 blockscout-service-launcher = { git = "https://github.com/blockscout/blockscout-rs", branch = "ll/libs-env-collector", features = [
-=======
-blockscout-service-launcher = { version = "0.10.2", features = [
->>>>>>> 7b9c6f56
     "test-database", "database-0_12", "test-server"
 ] }
 pretty_assertions = "1.3"
