syntax = "proto3";

package blockscout.scoutcloud.v1;

import "convert/convert_options.proto";
import "protoc-gen-openapiv2/options/annotations.proto";

option go_package = "github.com/blockscout/blockscout-rs/scoutcloud";
option (grpc.gateway.protoc_gen_openapiv2.options.openapiv2_swagger) = {
  info: {
    title: "Scoutcloud service";
    version: "0.1.1";
    contact: {
      name: "Blockscout";
      url: "https://blockscout.com";
      email: "support@blockscout.com";
    };
  };
  host: "scoutcloud.services.blockscout.com"
  external_docs: {
    url: "https://github.com/blockscout/blockscout-rs";
    description: "More about blockscout microservices";
  }
  tags: {name: "Instances"}
  tags: {name: "Deployments"}
  tags: {name: "Users"}
  security_definitions: {
    security: {
      key: "ApiKeyAuth";
      value: {
        type: TYPE_API_KEY;
        in: IN_HEADER;
        name: "x-api-key";
      }
    }
  }
};

service Scoutcloud {
<<<<<<< HEAD
  rpc CreateInstance(CreateInstanceRequest) returns (CreateInstanceResponse) {}
  rpc UpdateConfig(UpdateConfigRequest) returns (UpdateConfigResponse) {}
  rpc UpdateConfigPartial(UpdateConfigPartialRequest) returns (UpdateConfigResponse) {}
  rpc UpdateInstanceStatus(UpdateInstanceStatusRequest) returns (UpdateInstanceStatusResponse) {}
  rpc GetInstance(GetInstanceRequest) returns (Instance) {}
  rpc DeleteInstance(DeleteInstanceRequest) returns (DeleteInstanceResponse) {}
  rpc ListInstances(ListInstancesRequest) returns (ListInstancesResponse) {}

  rpc GetDeployment(GetDeploymentRequest) returns (Deployment) {}
  rpc GetCurrentDeployment(GetCurrentDeploymentRequest) returns (Deployment) {}
  rpc ListDeployments(ListDeploymentsRequest) returns (ListDeploymentsResponse) {}

  rpc RegisterProfile(RegisterProfileRequest) returns (RegisterProfileResponse) {}
  rpc IssueAuthToken(IssueAuthTokenRequest) returns (AuthToken) {}
  rpc GetAuthTokens(GetProfileRequest) returns (GetAuthTokensResponse) {}
  rpc GetProfile(GetProfileRequest) returns (UserProfile) {}
=======
  // Creating blockscout instance with config
  rpc CreateInstance(CreateInstanceRequest) returns (CreateInstanceResponse) {
    option (grpc.gateway.protoc_gen_openapiv2.options.openapiv2_operation) = {
      security: {
        security_requirement: {key: "ApiKeyAuth"}
      }
      tags: "Instances"
    };
  }
  // Update configuration of blockscout instance
  rpc UpdateConfig(UpdateConfigRequest) returns (UpdateConfigResponse) {
    option (grpc.gateway.protoc_gen_openapiv2.options.openapiv2_operation) = {
      security: {
        security_requirement: {key: "ApiKeyAuth"}
      }
      tags: "Instances"
    };
  }
  // Update configuration of blockscout instance (partially)
  rpc UpdateConfigPartial(UpdateConfigPartialRequest) returns (UpdateConfigResponse) {
    option (grpc.gateway.protoc_gen_openapiv2.options.openapiv2_operation) = {
      security: {
        security_requirement: {key: "ApiKeyAuth"}
      }
      tags: "Instances"
    };
  }
  // Start or finish the instance
  rpc UpdateInstanceStatus(UpdateInstanceStatusRequest) returns (UpdateInstanceStatusResponse) {
    option (grpc.gateway.protoc_gen_openapiv2.options.openapiv2_operation) = {
      security: {
        security_requirement: {key: "ApiKeyAuth"}
      }
      tags: "Instances"
    };
  }
  // Get detailed information of the instance
  rpc GetInstance(GetInstanceRequest) returns (Instance) {
    option (grpc.gateway.protoc_gen_openapiv2.options.openapiv2_operation) = {
      security: {
        security_requirement: {key: "ApiKeyAuth"}
      }
      tags: "Instances"
    };
  }
  // Delete instance
  rpc DeleteInstance(DeleteInstanceRequest) returns (DeleteInstanceResponse) {
    option (grpc.gateway.protoc_gen_openapiv2.options.openapiv2_operation) = {
      security: {
        security_requirement: {key: "ApiKeyAuth"}
      }
      tags: "Instances"
    };
  }
  // Get list of all owned instances
  rpc ListInstances(ListInstancesRequest) returns (ListInstancesResponse) {
    option (grpc.gateway.protoc_gen_openapiv2.options.openapiv2_operation) = {
      security: {
        security_requirement: {key: "ApiKeyAuth"}
      }
      tags: "Instances"
    };
  }
  // Get detailed information about specific deployment
  rpc GetDeployment(GetDeploymentRequest) returns (Deployment) {
    option (grpc.gateway.protoc_gen_openapiv2.options.openapiv2_operation) = {
      security: {
        security_requirement: {key: "ApiKeyAuth"}
      }
      tags: "Deployments"
    };
  }
  // Get detailed information about current deployment of the instance
  rpc GetCurrentDeployment(GetCurrentDeploymentRequest) returns (Deployment) {
    option (grpc.gateway.protoc_gen_openapiv2.options.openapiv2_operation) = {
      security: {
        security_requirement: {key: "ApiKeyAuth"}
      }
      tags: "Deployments"
    };
  }
  // Get list of deployments of the instance
  rpc ListDeployments(ListDeploymentsRequest) returns (ListDeploymentsResponse) {
    option (grpc.gateway.protoc_gen_openapiv2.options.openapiv2_operation) = {
      security: {
        security_requirement: {key: "ApiKeyAuth"}
      }
      tags: "Deployments"
    };
  }
  // Get information about current account
  rpc GetProfile(GetProfileRequest) returns (UserProfile) {
    option (grpc.gateway.protoc_gen_openapiv2.options.openapiv2_operation) = {
      security: {
        security_requirement: {key: "ApiKeyAuth"}
      }
      tags: "Users"
    };
  }
}

message Error {
  int32 code = 1;
  string message = 2;
>>>>>>> 8a3633f1
}

message DeployConfig {
  option (convert_options.derive) = {name: "serde::Serialize"};
  option (convert_options.derive) = {name: "serde::Deserialize"};

  string rpc_url = 1 [(convert_options.convert) = {type: "url::Url"}];
  string server_size = 2;
  optional string chain_type = 3;
  optional string node_type = 12;
  optional string chain_id = 4;
  optional string token_symbol = 5;
  optional string instance_url = 6;
  optional string logo_url = 7 [(convert_options.convert) = {type: "Option<url::Url>"}];
  optional string chain_name = 8;
  optional string icon_url = 9 [(convert_options.convert) = {type: "Option<url::Url>"}];
  optional string homeplate_background = 10;
  optional string homeplate_text_color = 11;
  optional bool is_testnet = 13;
  optional bool stats_enabled = 14;
  optional string rpc_ws_url = 15 [(convert_options.convert) = {type: "Option<url::Url>"}];
  optional string public_rpc_url = 16 [(convert_options.convert) = {type: "Option<url::Url>"}];
  optional string wallet_connect_project_id = 17;
}

message DeployConfigPartial {
  option (convert_options.derive) = {name: "serde::Serialize"};
  option (convert_options.derive) = {name: "serde::Deserialize"};

  optional string rpc_url = 1 [(convert_options.convert) = {type: "Option<url::Url>"}];
  optional string server_size = 2;
  optional string chain_type = 3;
  optional string node_type = 12;
  optional string chain_id = 4;
  optional string token_symbol = 5;
  optional string instance_url = 6;
  optional string logo_url = 7 [(convert_options.convert) = {type: "Option<url::Url>"}];
  optional string chain_name = 8;
  optional string icon_url = 9 [(convert_options.convert) = {type: "Option<url::Url>"}];
  optional string homeplate_background = 10;
  optional string homeplate_text_color = 11;
  optional bool is_testnet = 13;
  optional bool stats_enabled = 14;
  optional string rpc_ws_url = 15 [(convert_options.convert) = {type: "Option<url::Url>"}];
  optional string public_rpc_url = 16 [(convert_options.convert) = {type: "Option<url::Url>"}];
  optional string wallet_connect_project_id = 17;
}

message CreateInstanceRequest {
  string name = 1;
  // initial config
  DeployConfig config = 2;
}

message CreateInstanceResponse {
  string instance_id = 1;
}

message DeleteInstanceRequest {
  string instance_id = 1;
}

message DeleteInstanceResponse {}

message UpdateConfigRequest {
  string instance_id = 1;
  DeployConfig config = 2;
}

message UpdateConfigResponse {
  DeployConfig config = 1;
}

message UpdateConfigPartialRequest {
  string instance_id = 1;
  DeployConfigPartial config = 2;
}

enum DeploymentStatus {
  NO_STATUS = 0;
  CREATED = 1;
  PENDING = 2;
  RUNNING = 3;
  STOPPING = 4;
  STOPPED = 5;
  FAILED = 6;
}

enum UpdateInstanceAction {
  START = 0;
  STOP = 1;
  RESTART = 2;
}

message UpdateInstanceStatusRequest {
  string instance_id = 1;
  UpdateInstanceAction action = 2;
}

message UpdateInstanceStatusResponse {
  DeploymentStatus status = 1;
  string deployment_id = 2;
}

message Instance {
  string instance_id = 1;
  optional string deployment_id = 2;
  string name = 3;
  string slug = 4;
  string created_at = 5;
  DeployConfig config = 6;
  DeploymentStatus deployment_status = 7;
}

message Deployment {
  string deployment_id = 1;
  string instance_id = 2;
  DeploymentStatus status = 3;
  optional string error = 4;
  string created_at = 5;
  optional string started_at = 6;
  optional string finished_at = 7;
  DeployConfig config = 8;
  optional string blockscout_url = 9;
  string total_cost = 10;
}

message GetInstanceRequest {
  string instance_id = 1;
}

message ListInstancesRequest {}

message ListInstancesResponse {
  repeated Instance items = 1;
}

message GetDeploymentRequest {
  string deployment_id = 1;
}

message ListDeploymentsRequest {
  string instance_id = 1;
}

message ListDeploymentsResponse {
  repeated Deployment items = 1;
}

message GetCurrentDeploymentRequest {
  string instance_id = 1;
}

// Users

message GetProfileRequest {}

message UserAction {
  string action = 1;
  optional string instance_id = 2;
  string timestamp = 3;
}

message UserProfile {
  string email = 1;
  optional string project_title = 2;
  string created_at = 3;
  string balance = 4;
  repeated UserAction recent_actions = 5;
}

message AuthToken {
  string name = 1;
  string token_value = 2;
  string created_at = 3;
}

message GetAuthTokensResponse {
  repeated AuthToken items = 1;
}

message RegisterProfileRequest {
  string email = 1;
  string project_title = 2;
  optional string promo = 3;
}

message RegisterProfileResponse {
    UserProfile profile = 1;
    AuthToken initial_token = 2;
}

message IssueAuthTokenRequest {
    string name = 1;
}<|MERGE_RESOLUTION|>--- conflicted
+++ resolved
@@ -37,24 +37,6 @@
 };
 
 service Scoutcloud {
-<<<<<<< HEAD
-  rpc CreateInstance(CreateInstanceRequest) returns (CreateInstanceResponse) {}
-  rpc UpdateConfig(UpdateConfigRequest) returns (UpdateConfigResponse) {}
-  rpc UpdateConfigPartial(UpdateConfigPartialRequest) returns (UpdateConfigResponse) {}
-  rpc UpdateInstanceStatus(UpdateInstanceStatusRequest) returns (UpdateInstanceStatusResponse) {}
-  rpc GetInstance(GetInstanceRequest) returns (Instance) {}
-  rpc DeleteInstance(DeleteInstanceRequest) returns (DeleteInstanceResponse) {}
-  rpc ListInstances(ListInstancesRequest) returns (ListInstancesResponse) {}
-
-  rpc GetDeployment(GetDeploymentRequest) returns (Deployment) {}
-  rpc GetCurrentDeployment(GetCurrentDeploymentRequest) returns (Deployment) {}
-  rpc ListDeployments(ListDeploymentsRequest) returns (ListDeploymentsResponse) {}
-
-  rpc RegisterProfile(RegisterProfileRequest) returns (RegisterProfileResponse) {}
-  rpc IssueAuthToken(IssueAuthTokenRequest) returns (AuthToken) {}
-  rpc GetAuthTokens(GetProfileRequest) returns (GetAuthTokensResponse) {}
-  rpc GetProfile(GetProfileRequest) returns (UserProfile) {}
-=======
   // Creating blockscout instance with config
   rpc CreateInstance(CreateInstanceRequest) returns (CreateInstanceResponse) {
     option (grpc.gateway.protoc_gen_openapiv2.options.openapiv2_operation) = {
@@ -145,6 +127,14 @@
       tags: "Deployments"
     };
   }
+
+  // Register new profile
+  rpc RegisterProfile(RegisterProfileRequest) returns (RegisterProfileResponse) {
+      option (grpc.gateway.protoc_gen_openapiv2.options.openapiv2_operation) = {
+          tags: "Users"
+      };
+  }
+
   // Get information about current account
   rpc GetProfile(GetProfileRequest) returns (UserProfile) {
     option (grpc.gateway.protoc_gen_openapiv2.options.openapiv2_operation) = {
@@ -154,12 +144,24 @@
       tags: "Users"
     };
   }
-}
-
-message Error {
-  int32 code = 1;
-  string message = 2;
->>>>>>> 8a3633f1
+    // Generate auth api token for current account
+    rpc IssueAuthToken(IssueAuthTokenRequest) returns (AuthToken) {
+        option (grpc.gateway.protoc_gen_openapiv2.options.openapiv2_operation) = {
+            security: {
+                security_requirement: {key: "ApiKeyAuth"}
+            }
+            tags: "Users"
+        };
+    }
+    // Get list of all auth tokens for current account
+    rpc GetAuthTokens(GetProfileRequest) returns (GetAuthTokensResponse) {
+        option (grpc.gateway.protoc_gen_openapiv2.options.openapiv2_operation) = {
+            security: {
+                security_requirement: {key: "ApiKeyAuth"}
+            }
+            tags: "Users"
+        };
+    }
 }
 
 message DeployConfig {
