#![allow(dead_code, unused)]

use crate::types::Mismatch;
use bytes::{Buf, Bytes};
use ethabi::{Constructor, Token};
use ethers_core::types::Bytes as DisplayBytes;
use ethers_solc::{artifacts::Contract, Artifact, CompilerOutput};
use minicbor::{data::Type, Decode, Decoder};
use std::{
    error::Error,
    fmt::{Debug, Formatter},
    str::FromStr,
};
use thiserror::Error;

/// Errors that may occur during initial [`Verifier`] setup
/// with input data provided by the requester.
#[derive(Clone, Debug, PartialEq, Error)]
pub(crate) enum InitializationError {
    #[error("creation transaction input is not a valid hex string")]
    InvalidCreationTxInput(String),
    #[error("deployed bytecode is not a valid hex string: {0}")]
    InvalidDeployedBytecode(String),
    #[error("cannot parse metadata hash from deployed bytecode: {0}")]
    MetadataHashParse(String),
    #[error("creation transaction input has different metadata hash to deployed bytecode. {0}")]
    MetadataHashMismatch(Mismatch<DisplayBytes>),
}

/// Errors that may occur during bytecode comparison step.
#[derive(Clone, Debug, Error)]
pub(crate) enum VerificationError {
    #[error("compiler versions included into metadata hash does not match. {0:?}")]
    CompilerVersionMismatch(Mismatch<Option<String>>),
    #[error("bytecode does not match compilation output. {0}")]
    BytecodeMismatch(Mismatch<DisplayBytes>),
    #[error("extra data after metadata hash but before constructor args does not match compilation output. {0}")]
    ExtraDataMismatch(Mismatch<DisplayBytes>),
    #[error("invalid constructor arguments")]
    InvalidConstructorArguments,
}

/// The structure returned as a result when verification successes.
/// Contains data needed to be sent back as a verification response.
#[derive(Clone, Debug, PartialEq)]
pub(crate) struct VerificationSuccess {
    abi: ethabi::Contract,
    constructor_args: Option<Bytes>,
}

/// Parsed metadata hash
/// (https://docs.soliditylang.org/en/v0.8.14/metadata.html#encoding-of-the-metadata-hash-in-the-bytecode).
///
/// Currently we are interested only in `solc` value.
#[derive(Clone, Debug, PartialEq)]
struct MetadataHash {
    solc: Option<bytes::Bytes>,
}

impl MetadataHash {
    fn from_cbor(encoded: bytes::Bytes) -> Result<Self, minicbor::decode::Error> {
        minicbor::decode(encoded.as_ref())
    }
}

#[derive(Debug, Error)]
enum ParseMetadataHashError {
    #[error("buffer was not exhausted after all map elements had been processed")]
    NonExhausted,
    #[error("invalid solc type. Expected \"string\" or \"bytes\", found \"{0}\"")]
    InvalidSolcType(Type),
    #[error("\"solc\" key met more than once")]
    DuplicateKeys,
}

impl<'b, C> Decode<'b, C> for MetadataHash {
    fn decode(d: &mut Decoder<'b>, _ctx: &mut C) -> Result<Self, minicbor::decode::Error> {
        use minicbor::decode::Error;

        let number_of_elements = d.map()?.unwrap_or(u64::MAX);

        let mut solc = None;
        for _ in 0..number_of_elements {
            // try to parse the key
            match d.str() {
                Ok(s) if s == "solc" => {
                    if solc.is_some() {
                        // duplicate keys are not allowed in CBOR (RFC 8949)
                        return Err(Error::custom(ParseMetadataHashError::DuplicateKeys));
                    }
                    solc = match d.datatype()? {
                        Type::Bytes => Some(d.bytes()?),
                        Type::String => {
                            let s = d.str()?;
                            Some(s.as_bytes())
                        }
                        type_ => {
                            // value of "solc" key must be either String or Bytes
                            return Err(Error::custom(ParseMetadataHashError::InvalidSolcType(
                                type_,
                            )));
                        }
                    }
                }
                Ok(_) => {
                    // if key is not "solc" str we may skip the corresponding value
                    d.skip()?;
                }
                Err(err) if err.is_type_mismatch() => {
                    // if key is not `str` we may skip the corresponding value
                    d.skip()?;
                }
                Err(err) => return Err(err),
            }
        }

        // We require that no elements left in the decoder when
        // the whole map has been processed. That adds another layer
        // of assurance that encoded bytes are actually metadata hash.
        if d.datatype().is_ok() {
            return Err(Error::custom(ParseMetadataHashError::NonExhausted));
        }

        let solc = solc.map(bytes::Bytes::copy_from_slice);
        Ok(MetadataHash { solc })
    }

    fn nil() -> Option<Self> {
        Some(Self { solc: None })
    }
}

/// Wrapper under `evm.deployedBytecode` from the standard output JSON
/// (https://docs.soliditylang.org/en/latest/using-the-compiler.html#output-description).
///
/// Provides an interface to retrieve parts the deployed bytecode consists of:
/// actual bytecode participating in EVM transaction execution and metadata hash.
#[derive(Clone, Debug, PartialEq)]
struct DeployedBytecode {
    /// Bytecode without metadata hash
    bytecode: bytes::Bytes,
    /// Metadata hash encoded into bytecode
    metadata_hash: MetadataHash,
    /// Raw deployed bytecode bytes
    bytes: bytes::Bytes,
}

impl DeployedBytecode {
    /// Returns deployed bytecode without metadata hash
    pub fn bytecode(&self) -> bytes::Bytes {
        self.bytecode.clone()
    }

    /// Returns a metadata hash
    pub fn metadata_hash(&self) -> &MetadataHash {
        &self.metadata_hash
    }

    /// Returns metadata hash encoded as bytes and concatenated with 2 bytes representing its length
    pub fn encoded_metadata_hash_with_length(&self) -> bytes::Bytes {
        let start = self.bytecode.len();
        let end = self.bytes.len();
        self.bytes.slice(start..end)
    }
}

impl FromStr for DeployedBytecode {
    type Err = InitializationError;

    fn from_str(s: &str) -> Result<Self, Self::Err> {
        let bytes = DisplayBytes::from_str(s)
            .map_err(|_| InitializationError::InvalidDeployedBytecode(s.to_string()))?
            .0;

        DeployedBytecode::try_from(bytes)
    }
}

impl TryFrom<bytes::Bytes> for DeployedBytecode {
    type Error = InitializationError;

    fn try_from(encoded: bytes::Bytes) -> Result<Self, Self::Error> {
        // If metadata is present, last two bytes encode its length in a two-byte big-endian encoding
        if encoded.len() < 2 {
            return Err(InitializationError::MetadataHashParse(
                "length is not encoded".to_string(),
            ));
        }

        // Further we will cut bytes from encoded representation, but original raw
        // bytes are still required for `DeployedBytecode.bytes`
        // (cloning takes O(1) due to internal `bytes::Bytes` implementation)
        let mut b = encoded.clone();

        // Decode length of metadata hash representation
        let metadata_hash_length = {
            let mut length_bytes = b.split_off(b.len() - 2);
            length_bytes.get_u16() as usize
        };

        if b.len() < metadata_hash_length {
            return Err(InitializationError::MetadataHashParse(
                "specified metadata hash length is greater than bytecode total size".to_string(),
            ));
        }

        // Now decode the metadata hash itself
        let metadata_hash = {
            let b_len = b.len();
            let encoded_metadata_hash = b.split_off(b_len - metadata_hash_length);
            MetadataHash::from_cbor(encoded_metadata_hash)
        };

        if let Err(err) = metadata_hash {
            let message = if err.is_custom() {
                format!(
                    "{}",
                    err.source()
                        .expect("`minicbor::decode::Error::Custom` always contains the source")
                )
            } else {
                format!("{}", err)
            };
            return Err(InitializationError::MetadataHashParse(message));
        }

        Ok(Self {
            bytecode: b,
            metadata_hash: metadata_hash.unwrap(),
            bytes: encoded,
        })
    }
}

/// Marker type under [`Bytecode`] indicating that the struct was obtained from creation transaction input.
struct CreationTxInput;
/// Marker type under [`Bytecode`] indicating that the struct was obtained from the result of local compilation.
struct CompilationResult;

/// Wrapper under `evm.bytecode.object` from the standard output JSON
/// (https://docs.soliditylang.org/en/latest/using-the-compiler.html#output-description)
/// excluding metadata hash and optionally including constructor arguments used on a contract creation.
#[derive(PartialEq)]
struct Bytecode<Source> {
    /// Bytecode used in contract creation transaction excluding
    /// encoded metadata hash and following data
    bytecode: bytes::Bytes,
    /// Bytes used in contract creation transaction after
    /// encoded metadata hash
    /// (may include some hex data concatenated with constructor arguments)
    bytes_after_metadata_hash: bytes::Bytes,
    /// The marker indicating what type of data a struct is "tied" to
    source: std::marker::PhantomData<Source>,
}

impl<Source> Clone for Bytecode<Source> {
    fn clone(&self) -> Self {
        Self {
            bytecode: self.bytecode.clone(),
            bytes_after_metadata_hash: self.bytes_after_metadata_hash.clone(),
            source: self.source,
        }
    }
}

impl<Source> Debug for Bytecode<Source> {
    fn fmt(&self, f: &mut Formatter<'_>) -> std::fmt::Result {
        f.debug_struct("Bytecode")
            .field("bytecode", &self.bytecode)
            .field("bytes_after_metadata_Hash", &self.bytes_after_metadata_hash)
            .field("source", &self.source)
            .finish()
    }
}

impl<Source> Bytecode<Source> {
    /// Initializes the structure from string and parsed deployed bytecode.
    /// It removes metadata hash from the provided string and extracts
    /// bytecode and arguments passed after metadata.
    ///
    /// Deployed bytecode is required to extract metadata hash from the string.
    pub fn from_str(
        s: &str,
        deployed_bytecode: &DeployedBytecode,
    ) -> Result<Self, InitializationError> {
        let bytes = DisplayBytes::from_str(s)
            .map_err(|_| InitializationError::InvalidCreationTxInput(s.to_string()))?
            .0;

        Bytecode::try_from_bytes(bytes, deployed_bytecode)
    }

    /// Initializes the structure from bytes string and parsed deployed bytecode.
    /// It removes metadata hash from the provided string and extracts
    /// bytecode and arguments passed after metadata.
    ///
    /// Deployed bytecode is required to extract metadata hash from the string.
    pub fn try_from_bytes(
        bytes: bytes::Bytes,
        deployed_bytecode: &DeployedBytecode,
    ) -> Result<Self, InitializationError> {
        let expected_metadata_hash = deployed_bytecode.encoded_metadata_hash_with_length();
        let metadata_hash_size = expected_metadata_hash.len();
        let metadata_hash_start_index = bytes
            .windows(metadata_hash_size)
            .enumerate()
            .rev()
            .find(|&(_, w)| w == expected_metadata_hash)
            .map(|(i, _)| i);

        if metadata_hash_start_index.is_none() {
            return Err(InitializationError::MetadataHashMismatch(
                Mismatch::expected(expected_metadata_hash.into()),
            ));
        }

        let start = metadata_hash_start_index.unwrap();
        let size = metadata_hash_size;

        let bytecode = bytes.slice(0..start);
        let bytes_after_metadata_hash = bytes.slice(start + size..bytes.len());

        Ok(Self {
            bytecode,
            bytes_after_metadata_hash,
            source: std::marker::PhantomData,
        })
    }
}

impl Bytecode<CreationTxInput> {
    /// Extract constructor arguments using the bytecode obtained as a result of local compilation.
    /// If there are no constructor arguments, returns `Ok(None)`, otherwise returns `Ok`
    /// with encoded constructor arguments. If the extraction fails, returns `Err`.
    pub fn constructor_args(
        &self,
        compiled_bytecode: &Bytecode<CompilationResult>,
    ) -> Result<Option<bytes::Bytes>, VerificationError> {
        if let Some(constructor_args) = self
            .bytes_after_metadata_hash
            .strip_prefix(compiled_bytecode.bytes_after_metadata_hash.as_ref())
        {
            if constructor_args.is_empty() {
                Ok(None)
            } else {
                Ok(Some(
                    self.bytes_after_metadata_hash.slice_ref(constructor_args),
                ))
            }
        } else {
            Err(VerificationError::ExtraDataMismatch(Mismatch::new(
                compiled_bytecode.bytes_after_metadata_hash.clone().into(),
                self.bytes_after_metadata_hash.clone().into(),
            )))
        }
    }

    /// Verifies that bytecode and extra data obtained from creation transaction input
    /// corresponds to the bytecode and extra data obtained from local compilation result.
    pub fn verify_bytecode_with_extra_data(
        &self,
        compiled_bytecode: &Bytecode<CompilationResult>,
    ) -> Result<(), VerificationError> {
        if self.bytecode != compiled_bytecode.bytecode {
            return Err(VerificationError::BytecodeMismatch(Mismatch::new(
                compiled_bytecode.bytecode.clone().into(),
                self.bytecode.clone().into(),
            )));
        }

        if !self
            .bytes_after_metadata_hash
            .starts_with(compiled_bytecode.bytes_after_metadata_hash.as_ref())
        {
            return Err(VerificationError::ExtraDataMismatch(Mismatch::new(
                compiled_bytecode.bytes_after_metadata_hash.clone().into(),
                self.bytes_after_metadata_hash.clone().into(),
            )));
        }

        Ok(())
    }
}

/// Verifier used in contract verification.
///
/// Contains input data provided by the requester that will
/// further be used in verification process.
#[derive(Clone, Debug)]
pub(crate) struct Verifier {
    /// Bytecode used on the contract creation transaction
<<<<<<< HEAD
    bc_creation_tx_input: Bytecode<CreationTxInput>,
    /// Bytecode stored in the chain and being used by EVMrap_err()
=======
    bc_creation_tx_input: BytecodeWithConstructorArgs,
    /// Bytecode stored in the chain and being used by EVM
>>>>>>> 0f94b1ee
    bc_deployed_bytecode: DeployedBytecode,
}

impl Verifier {
    /// Instantiates a new verifier instance with input data provided by the requester.
    ///
    /// Returns [`InitializationError`] inside [`Err`] if either `deployed_bytecode` or `creation_tx_input` are invalid.
    pub fn new(
        creation_tx_input: &str,
        deployed_bytecode: &str,
    ) -> Result<Self, InitializationError> {
        let deployed_bytecode = DeployedBytecode::from_str(deployed_bytecode)?;
        let bytecode = Bytecode::from_str(creation_tx_input, &deployed_bytecode)?;

        Ok(Self {
            bc_deployed_bytecode: deployed_bytecode,
            bc_creation_tx_input: bytecode,
        })
    }

    /// Verifies input data provided on initialization by comparing it
    /// with compiler output received when compiling source data locally.
    ///
    /// Returns a vector with results of verification for contracts with
    /// `file_path` and `contract_name` specified on the [`Verifier`] initialization.
    pub fn verify(
        &self,
        output: CompilerOutput,
    ) -> Vec<Result<VerificationSuccess, VerificationError>> {
        let mut results = Vec::new();
        for (path, contracts) in output.contracts {
            if let Some(expected) = &self.file_path {
                if &path != expected {
                    continue;
                }
            }

            for (name, contract) in contracts {
                if name == self.contract_name {
                    results.push(self.compare(&contract))
                }
            }
        }

        results
    }

    /// Compares the result of local contract compilation with data specified on initialization.
    fn compare(&self, contract: &Contract) -> Result<VerificationSuccess, VerificationError> {
        let deployed_bytecode = {
            let bytes = contract
                .get_deployed_bytecode_bytes()
                .expect("contract compiled locally: deployed bytecode must exist");
            DeployedBytecode::try_from(bytes.0.clone())
                .expect("contract compiled locally: deployed bytecode must be valid")
        };
        let bytecode = {
            let bytes = contract
                .get_bytecode_bytes()
                .expect("contract compiled locally: bytecode must exist");
            Bytecode::<CompilationResult>::try_from_bytes(bytes.0.clone(), &deployed_bytecode)
                .expect("contract compiled locally: bytecode must be valid")
        };
        let abi = contract
            .get_abi()
            .expect("contract was compiled locally: abi must exist");

        self.check_metadata_hash_solc_versions(&deployed_bytecode)?;

        self.bc_creation_tx_input
            .verify_bytecode_with_extra_data(&bytecode)?;

        let constructor_args = self.extract_constructor_args(abi.constructor(), &bytecode)?;
        Ok(VerificationSuccess {
            abi: abi.into_owned(),
            constructor_args,
        })
    }

    /// Checks that solc versions obtained from metadata hash correspond
    /// for provided deployed bytecode and deployed bytecode obtained
    /// as a result of local compilation.
    fn check_metadata_hash_solc_versions(
        &self,
        deployed_bytecode: &DeployedBytecode,
    ) -> Result<(), VerificationError> {
        let compiled_solc = &deployed_bytecode.metadata_hash().solc;
        let bc_solc = &self.bc_deployed_bytecode.metadata_hash().solc;
        if bc_solc != compiled_solc {
            let compiled_solc = compiled_solc
                .as_ref()
                .map(|b| DisplayBytes::from(b.clone()).to_string());
            let bc_solc = bc_solc
                .as_ref()
                .map(|b| DisplayBytes::from(b.clone()).to_string());
            return Err(VerificationError::CompilerVersionMismatch(Mismatch::new(
                compiled_solc,
                bc_solc,
            )));
        }
        Ok(())
    }

    /// Extracts constructor arguments from the creation transaction input specified on
    /// [`Verifier`] initialization.
    ///
    /// Returns `Err` if constructor arguments cannot be extracted (should not be the case
    /// if `Bytecode.verify_bytecode_with_extra_data` was called before).
    fn extract_constructor_args(
        &self,
        abi_constructor: Option<&Constructor>,
        bytecode: &Bytecode<CompilationResult>,
    ) -> Result<Option<Bytes>, VerificationError> {
        let encoded_constructor_args = self.bc_creation_tx_input.constructor_args(bytecode)?;

        let expects_constructor_args =
            abi_constructor.map(|input| input.inputs.len()).unwrap_or(0) > 0;

        match encoded_constructor_args {
            None if expects_constructor_args => Err(VerificationError::InvalidConstructorArguments),
            Some(_) if !expects_constructor_args => {
                Err(VerificationError::InvalidConstructorArguments)
            }
            None => Ok(None),
            Some(encoded_constructor_args) => {
                let _constructor_args = self.parse_constructor_args(
                    encoded_constructor_args.clone(),
                    abi_constructor.expect("Is not None as `expects_constructor_args`"),
                )?;
                Ok(Some(encoded_constructor_args))
            }
        }
    }

    /// Parses encoded arguments via constructor types specified into abi.
    ///
    /// Returns `Err` if bytes do not correspond to the constructor arguments representation.
    fn parse_constructor_args(
        &self,
        encoded_args: Bytes,
        abi_constructor: &Constructor,
    ) -> Result<Vec<Token>, VerificationError> {
        let param_types = |inputs: &Vec<ethabi::Param>| -> Vec<ethabi::ParamType> {
            inputs.iter().map(|p| p.kind.clone()).collect()
        };
        let param_types = param_types(&abi_constructor.inputs);
        let tokens = ethabi::decode(&param_types, encoded_args.as_ref())
            .map_err(|_err| VerificationError::InvalidConstructorArguments)?;

        Ok(tokens)
    }
}

#[cfg(test)]
mod verifier_initialization_tests {
    use super::*;
    use const_format::concatcp;

    const DEFAULT_CONSTRUCTOR_ARGS: &'static str =
        "0000000000000000000000000000000000000000000000000000000000000fff";
    // {"ipfs": h'1220EB23CE2C13EA8739368F952F6C6A4B1F0623D147D2A19B6D4D26A61AB03FCD3E', "solc": 0.8.14}
    const DEFAULT_ENCODED_METADATA_HASH: &'static str = "a2646970667358221220eb23ce2c13ea8739368f952f6c6a4b1f0623d147d2a19b6d4d26a61ab03fcd3e64736f6c634300080e0033";
    const DEFAULT_BYTECODE_WITHOUT_METADATA_HASH: &'static str = "608060405234801561001057600080fd5b5060405161022038038061022083398101604081905261002f91610074565b600080546001600160a01b0319163390811782556040519091907f342827c97908e5e2f71151c08502a66d44b6f758e3ac2f1de95f02eb95f0a735908290a35061008d565b60006020828403121561008657600080fd5b5051919050565b6101848061009c6000396000f3fe608060405234801561001057600080fd5b50600436106100365760003560e01c8063893d20e81461003b578063a6f9dae11461005a575b600080fd5b600054604080516001600160a01b039092168252519081900360200190f35b61006d61006836600461011e565b61006f565b005b6000546001600160a01b031633146100c35760405162461bcd60e51b815260206004820152601360248201527221b0b63632b91034b9903737ba1037bbb732b960691b604482015260640160405180910390fd5b600080546040516001600160a01b03808516939216917f342827c97908e5e2f71151c08502a66d44b6f758e3ac2f1de95f02eb95f0a73591a3600080546001600160a01b0319166001600160a01b0392909216919091179055565b60006020828403121561013057600080fd5b81356001600160a01b038116811461014757600080fd5b939250505056fe";
    const DEFAULT_DEPLOYED_BYTECODE_WITHOUT_METADATA_HASH: &'static str =  "608060405234801561001057600080fd5b50600436106100365760003560e01c8063893d20e81461003b578063a6f9dae11461005a575b600080fd5b600054604080516001600160a01b039092168252519081900360200190f35b61006d61006836600461011e565b61006f565b005b6000546001600160a01b031633146100c35760405162461bcd60e51b815260206004820152601360248201527221b0b63632b91034b9903737ba1037bbb732b960691b604482015260640160405180910390fd5b600080546040516001600160a01b03808516939216917f342827c97908e5e2f71151c08502a66d44b6f758e3ac2f1de95f02eb95f0a73591a3600080546001600160a01b0319166001600160a01b0392909216919091179055565b60006020828403121561013057600080fd5b81356001600160a01b038116811461014757600080fd5b939250505056fe";

    const DEFAULT_CREATION_TX_INPUT: &'static str = concatcp!(
        DEFAULT_BYTECODE_WITHOUT_METADATA_HASH,
        DEFAULT_ENCODED_METADATA_HASH,
        DEFAULT_CONSTRUCTOR_ARGS
    );
    const DEFAULT_DEPLOYED_BYTECODE: &'static str = concatcp!(
        DEFAULT_DEPLOYED_BYTECODE_WITHOUT_METADATA_HASH,
        DEFAULT_ENCODED_METADATA_HASH
    );

    #[test]
    fn initialization_with_valid_data() {
        let verifier = Verifier::new(DEFAULT_CREATION_TX_INPUT, DEFAULT_DEPLOYED_BYTECODE);
        assert!(
            verifier.is_ok(),
            "Initialization without \"0x\" prefix failed"
        );

        let verifier = Verifier::new(
            &concatcp!("0x", DEFAULT_CREATION_TX_INPUT),
            &concatcp!("0x", DEFAULT_DEPLOYED_BYTECODE),
        );
        assert!(verifier.is_ok(), "Initialization with \"0x\" prefix failed");
    }

    #[test]
    fn initialization_with_empty_creation_tx_input_should_fail() {
        let verifier = Verifier::new("", DEFAULT_DEPLOYED_BYTECODE);
        assert!(verifier.is_err(), "Verifier initialization should fail");
        assert_eq!(
            verifier.unwrap_err(),
            InitializationError::MetadataHashMismatch(Mismatch::expected(
                DisplayBytes::from_str(DEFAULT_ENCODED_METADATA_HASH).unwrap()
            ))
        )
    }

    #[test]
    fn initialization_with_invalid_hex_as_creation_tx_input_should_fail() {
        let invalid_input = "0xabcdefghij";
        let verifier = Verifier::new(invalid_input, DEFAULT_DEPLOYED_BYTECODE);
        assert!(verifier.is_err(), "Verifier initialization should fail");
        assert_eq!(
            verifier.unwrap_err(),
            InitializationError::InvalidCreationTxInput(invalid_input.to_string())
        )
    }

    #[test]
    fn initialization_with_empty_deployed_bytecode_should_fail() {
        let verifier = Verifier::new(DEFAULT_CREATION_TX_INPUT, "");
        assert!(verifier.is_err(), "Verifier initialization should fail");
        assert_eq!(
            verifier.unwrap_err(),
            InitializationError::MetadataHashParse("length is not encoded".to_string())
        )
    }

    #[test]
    fn initialization_with_invalid_hex_as_deployed_bytecode_should_fail() {
        let invalid_input = "0xabcdefghij";
        let verifier = Verifier::new(DEFAULT_CREATION_TX_INPUT, invalid_input);
        assert!(verifier.is_err(), "Verifier initialization should fail");
        assert_eq!(
            verifier.unwrap_err(),
            InitializationError::InvalidDeployedBytecode(invalid_input.to_string())
        )
    }

    #[test]
    fn initialization_with_metadata_hash_mismatch_should_fail() {
        // {"ipfs": h'1220EB23CE2C13EA8739368F952F6C6A4B1F0623D147D2A19B6D4D26A61AB03FCD3E', "solc": 0.8.0}
        let another_metadata_hash = "a2646970667358221220eb23ce2c13ea8739368f952f6c6a4b1f0623d147d2a19b6d4d26a61ab03fcd3e64736f6c63430008000033";
        let verifier = Verifier::new(
            &format!(
                "{}{}",
                DEFAULT_BYTECODE_WITHOUT_METADATA_HASH, another_metadata_hash
            ),
            DEFAULT_DEPLOYED_BYTECODE,
        );
        assert!(verifier.is_err(), "Verifier initialization should fail");
        assert_eq!(
            verifier.unwrap_err(),
            InitializationError::MetadataHashMismatch(Mismatch::expected(
                DisplayBytes::from_str(DEFAULT_ENCODED_METADATA_HASH).unwrap()
            ))
        );
    }
}

#[cfg(test)]
mod metadata_hash_deserialization_tests {
    use super::*;

    fn is_valid_custom_error(
        error: minicbor::decode::Error,
        expected: ParseMetadataHashError,
    ) -> bool {
        if !error.is_custom() {
            return false;
        }

        // Unfortunately, current `minicbor::decode::Error` implementation
        // does not allow to retrieve insides out of custom error,
        // so the only way to ensure the valid error occurred is by string comparison.
        let parse_metadata_hash_error_to_string = |err: ParseMetadataHashError| match err {
            ParseMetadataHashError::NonExhausted => "NonExhausted",
            ParseMetadataHashError::InvalidSolcType(_) => "InvalidSolcType",
            ParseMetadataHashError::DuplicateKeys => "DuplicateKeys",
        };
        format!("{:?}", error).contains(parse_metadata_hash_error_to_string(expected))
    }

    #[test]
    fn deserialization_metadata_hash_without_solc_tag() {
        // given
        // { "bzzr0": b"d4fba422541feba2d648f6657d9354ec14ea9f5919b520abe0feb60981d7b17c" }
        let hex =
            "a165627a7a72305820d4fba422541feba2d648f6657d9354ec14ea9f5919b520abe0feb60981d7b17c";
        let encoded = DisplayBytes::from_str(hex).unwrap().0;
        let expected = MetadataHash { solc: None };

        // when
        let decoded =
            MetadataHash::from_cbor(encoded).expect("Error when decoding valid metadata hash");

        // then
        assert_eq!(expected, decoded, "Incorrectly decoded");
    }

    #[test]
    fn deserialization_metadata_hash_with_solc_as_version() {
        // given
        // { "ipfs": b"1220BCC988B1311237F2C00CCD0BFBD8B01D24DC18F720603B0DE93FE6327DF53625", "solc": b'00080e' }
        let hex = "a2646970667358221220bcc988b1311237f2c00ccd0bfbd8b01d24dc18f720603b0de93fe6327df5362564736f6c634300080e";
        let encoded = DisplayBytes::from_str(hex).unwrap().0;
        let expected = MetadataHash {
            solc: Some("\u{0}\u{8}\u{e}".as_bytes().into()),
        };

        // when
        let decoded =
            MetadataHash::from_cbor(encoded).expect("Error when decoding valid metadata hash");

        // then
        assert_eq!(expected, decoded, "Incorrectly decoded")
    }

    #[test]
    fn deserialization_metadata_hash_with_solc_as_string() {
        // given
        // {"ipfs": b'1220BA5AF27FE13BC83E671BD6981216D35DF49AB3AC923741B8948B277F93FBF732', "solc": "0.8.15-ci.2022.5.23+commit.21591531"}
        let hex = "a2646970667358221220ba5af27fe13bc83e671bd6981216d35df49ab3ac923741b8948b277f93fbf73264736f6c637823302e382e31352d63692e323032322e352e32332b636f6d6d69742e3231353931353331";
        let encoded = DisplayBytes::from_str(hex).unwrap().0;
        let expected = MetadataHash {
            solc: Some("0.8.15-ci.2022.5.23+commit.21591531".as_bytes().into()),
        };

        // when
        let decoded =
            MetadataHash::from_cbor(encoded).expect("Error when decoding valid metadata hash");

        // then
        assert_eq!(expected, decoded, "Incorrectly decoded")
    }

    #[test]
    fn deserialization_of_non_cbor_hex_should_fail() {
        // given
        let hex = "1234567890";
        let encoded = DisplayBytes::from_str(hex).unwrap().0;

        // when
        let decoded = MetadataHash::from_cbor(encoded);

        // then
        assert!(decoded.is_err(), "Deserialization should fail");
        assert!(
            decoded.unwrap_err().is_type_mismatch(),
            "Should fail with type mismatch"
        )
    }

    #[test]
    fn deserialization_of_non_map_should_fail() {
        // given
        // "solc"
        let hex = "64736f6c63";
        let encoded = DisplayBytes::from_str(hex).unwrap().0;

        // when
        let decoded = MetadataHash::from_cbor(encoded);

        // then
        assert!(decoded.is_err(), "Deserialization should fail");
        assert!(
            decoded.unwrap_err().is_type_mismatch(),
            "Should fail with type mismatch"
        )
    }

    #[test]
    fn deserialization_with_duplicated_solc_should_fail() {
        // given
        // { "solc": b'000400', "ipfs": b"1220BCC988B1311237F2C00CCD0BFBD8B01D24DC18F720603B0DE93FE6327DF53625", "solc": b'00080e' }
        let hex = "a364736f6c6343000400646970667358221220bcc988b1311237f2c00ccd0bfbd8b01d24dc18f720603b0de93fe6327df5362564736f6c634300080e";
        let encoded = DisplayBytes::from_str(hex).unwrap().0;

        // when
        let decoded = MetadataHash::from_cbor(encoded);

        // then
        assert!(decoded.is_err(), "Deserialization should fail");
        assert!(
            is_valid_custom_error(decoded.unwrap_err(), ParseMetadataHashError::DuplicateKeys),
            "Should fail with custom (DuplicateKey) error"
        );
    }

    #[test]
    fn deserialization_not_exhausted_should_fail() {
        // given
        // { "ipfs": b"1220BCC988B1311237F2C00CCD0BFBD8B01D24DC18F720603B0DE93FE6327DF53625", "solc": b'00080e' } \
        // { "bzzr0": b"d4fba422541feba2d648f6657d9354ec14ea9f5919b520abe0feb60981d7b17c" }
        let hex = format!(
            "{}{}",
            "a2646970667358221220bcc988b1311237f2c00ccd0bfbd8b01d24dc18f720603b0de93fe6327df5362564736f6c634300080e",
            "a165627a7a72305820d4fba422541feba2d648f6657d9354ec14ea9f5919b520abe0feb60981d7b17c"
        );
        let encoded = DisplayBytes::from_str(&hex).unwrap().0;

        // when
        let decoded = MetadataHash::from_cbor(encoded);

        // then
        assert!(decoded.is_err(), "Deserialization should fail");
        assert!(
            is_valid_custom_error(decoded.unwrap_err(), ParseMetadataHashError::NonExhausted),
            "Should fail with custom (NonExhausted) error"
        );
    }

    #[test]
    fn deserialization_with_not_enough_elements_should_fail() {
        // given
        // 3 elements expected in the map but got only 2:
        // { "ipfs": b"1220BCC988B1311237F2C00CCD0BFBD8B01D24DC18F720603B0DE93FE6327DF53625", "solc": b'00080e' }
        let hex = "a3646970667358221220bcc988b1311237f2c00ccd0bfbd8b01d24dc18f720603b0de93fe6327df5362564736f6c634300080e";
        let encoded = DisplayBytes::from_str(&hex).unwrap().0;

        // when
        let decoded = MetadataHash::from_cbor(encoded);

        // then
        assert!(decoded.is_err(), "Deserialization should fail");
        assert!(
            decoded.unwrap_err().is_end_of_input(),
            "Should fail with end of input error"
        );
    }

    #[test]
    fn deserialization_with_solc_neither_bytes_nor_string_should_fail() {
        // given
        // { "ipfs": b"1220BCC988B1311237F2C00CCD0BFBD8B01D24DC18F720603B0DE93FE6327DF53625", "solc": 123 } \
        let hex= "a2646970667358221220bcc988b1311237f2c00ccd0bfbd8b01d24dc18f720603b0de93fe6327df5362564736f6c63187B";
        let encoded = DisplayBytes::from_str(&hex).unwrap().0;

        // when
        let decoded = MetadataHash::from_cbor(encoded);

        // then
        assert!(decoded.is_err(), "Deserialization should fail");
        assert!(
            is_valid_custom_error(
                decoded.unwrap_err(),
                ParseMetadataHashError::InvalidSolcType(minicbor::data::Type::Int)
            ),
            "Should fail with custom (InvalidSolcType) error"
        );
    }
}<|MERGE_RESOLUTION|>--- conflicted
+++ resolved
@@ -389,13 +389,8 @@
 #[derive(Clone, Debug)]
 pub(crate) struct Verifier {
     /// Bytecode used on the contract creation transaction
-<<<<<<< HEAD
     bc_creation_tx_input: Bytecode<CreationTxInput>,
-    /// Bytecode stored in the chain and being used by EVMrap_err()
-=======
-    bc_creation_tx_input: BytecodeWithConstructorArgs,
     /// Bytecode stored in the chain and being used by EVM
->>>>>>> 0f94b1ee
     bc_deployed_bytecode: DeployedBytecode,
 }
 
@@ -427,16 +422,8 @@
     ) -> Vec<Result<VerificationSuccess, VerificationError>> {
         let mut results = Vec::new();
         for (path, contracts) in output.contracts {
-            if let Some(expected) = &self.file_path {
-                if &path != expected {
-                    continue;
-                }
-            }
-
             for (name, contract) in contracts {
-                if name == self.contract_name {
-                    results.push(self.compare(&contract))
-                }
+                results.push(self.compare(&contract))
             }
         }
 
