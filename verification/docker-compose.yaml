--- conflicted
+++ resolved
@@ -1,19 +1,19 @@
 version: "3"
 services:
   verification:
-    ## you can build image locally, or use prebuilt images from registry
-    # build: .
-    image: ghcr.io/blockscout/verification:latest
+    ## you can build an image locally, or use pre-built images from registry
+    build: .
+#    image: ghcr.io/blockscout/verification:latest
     ports:
       - "8043:8043"
     environment:
+      ## optional: if provided, would be used as a configuration file
       - VERIFICATION__CONFIG=/app/config.toml
+    env_file:
+      ## optional: if provided, would overwrite values from configuration file
+      - config/base.env
     volumes:
-<<<<<<< HEAD
+      ## optional: you can use default config or provide custom via file
       - ./config/base.toml:/app/config.toml
-=======
-      ## optional: you can use default config or provide custom via file
-      - ./example_config.toml:/app/config.toml
       ## optional: provide volume or folder to store compilers between launches
-      - ./compilers:/app/compilers
->>>>>>> 497e1b9c
+      - /tmp/compilers:/tmp/compilers