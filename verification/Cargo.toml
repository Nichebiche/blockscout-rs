--- conflicted
+++ resolved
@@ -24,13 +24,8 @@
 anyhow = "1.0"
 async-trait = "0.1"
 thiserror = "1.0"
-<<<<<<< HEAD
-url = { version = "2", features = ["serde"]} 
-futures = "0.3"
-=======
+url = { version = "2.2", features = ["serde"]} 
 sscanf = "0.2"
-url = "2.2"
 octocrab = "0.16"
 futures = "0.3"
-hex = "0.4"
->>>>>>> 614a50d2
+hex = "0.4"