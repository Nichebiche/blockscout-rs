--- conflicted
+++ resolved
@@ -3,11 +3,7 @@
     compiler::{Compilers, Fetcher, ListFetcher, S3Fetcher},
     http_server::handlers::solidity,
     settings::{FetcherSettings, S3FetcherSettings, SoliditySettings},
-<<<<<<< HEAD
-    solidity::SolidityCompiler,
-=======
-    solidity::SolcValidator,
->>>>>>> cf83b3e9
+    solidity::{SolcValidator, SolidityCompiler},
 };
 use actix_web::web;
 use s3::{creds::Credentials, Bucket, Region};
@@ -76,12 +72,7 @@
                 .await?,
             ),
         };
-<<<<<<< HEAD
         let compilers = Compilers::new(fetcher, SolidityCompiler::new());
-=======
-
-        let compilers = Compilers::new(fetcher);
->>>>>>> cf83b3e9
         compilers.load_from_dir(&dir).await;
         Ok(Self {
             compilers: web::Data::new(compilers),
