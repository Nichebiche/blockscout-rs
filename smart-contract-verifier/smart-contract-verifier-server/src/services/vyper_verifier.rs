--- conflicted
+++ resolved
@@ -107,12 +107,8 @@
         let result = vyper::multi_part::verify(self.client.clone(), request.try_into()?).await;
 
         let response = if let Ok(verification_success) = result {
-<<<<<<< HEAD
+            tracing::info!(request_id=request_id.to_string(), match_type=?verification_success.match_type, "Request processed successfully");
             VerifyResponseWrapper::ok(verification_success, Default::default())
-=======
-            tracing::info!(request_id=request_id.to_string(), match_type=?verification_success.match_type, "Request processed successfully");
-            VerifyResponseWrapper::ok(verification_success)
->>>>>>> b015e4bd
         } else {
             let err = result.unwrap_err();
             tracing::info!(request_id=request_id.to_string(), err=%err, "Request processing failed");
@@ -196,12 +192,8 @@
         let result = vyper::standard_json::verify(self.client.clone(), verification_request).await;
 
         let response = if let Ok(verification_success) = result {
-<<<<<<< HEAD
+            tracing::info!(request_id=request_id.to_string(), match_type=?verification_success.match_type, "Request processed successfully");
             VerifyResponseWrapper::ok(verification_success, Default::default())
-=======
-            tracing::info!(request_id=request_id.to_string(), match_type=?verification_success.match_type, "Request processed successfully");
-            VerifyResponseWrapper::ok(verification_success)
->>>>>>> b015e4bd
         } else {
             let err = result.unwrap_err();
             tracing::info!(request_id=request_id.to_string(), err=%err, "Request processing failed");
